--- conflicted
+++ resolved
@@ -715,7 +715,6 @@
 	return &contract.Source, nil
 }
 
-<<<<<<< HEAD
 func (es *ElasticsearchDB) getTemplateByName(name string) (*Template, error) {
 	fetchReq := esapi.GetRequest{
 		Index:      TemplateIndex,
@@ -749,34 +748,7 @@
 	return err
 }
 
-func (es *ElasticsearchDB) indexTransaction(filteredAddresses map[common.Address]bool, tx *types.Transaction) error {
-	// Compare the address with tx.To and tx.CreatedContract to check if the transaction is related.
-	if filteredAddresses[tx.CreatedContract] {
-		err := es.updateCreatedTx(tx.CreatedContract, tx.Hash)
-		if err != nil {
-			return err
-		}
-		log.Printf("Index contract creation tx %v of registered address %v.\n", tx.Hash.Hex(), tx.CreatedContract.Hex())
-	}
-
-	// Index events emitted by the given address
-	pendingIndexEvents := []*types.Event{}
-	for _, event := range tx.Events {
-		if filteredAddresses[event.Address] {
-			pendingIndexEvents = append(pendingIndexEvents, event)
-		}
-	}
-	return es.createEvents(pendingIndexEvents)
-}
-
-func (es *ElasticsearchDB) updateCreatedTx(address common.Address, creationTxHash common.Hash) error {
-	return es.updateContract(address, "creationTx", creationTxHash.String())
-}
-
-func (es *ElasticsearchDB) updateAllLastFiltered(addresses map[common.Address]bool, lastFiltered uint64) error {
-=======
 func (es *ElasticsearchDB) updateAllLastFiltered(addresses []common.Address, lastFiltered uint64) error {
->>>>>>> 918ca151
 	bi := es.apiClient.GetBulkHandler(ContractIndex)
 
 	for _, address := range addresses {
