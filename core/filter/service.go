package filter

import (
	"fmt"
	"github.com/ethereum/go-ethereum/event"
	"time"

	"github.com/ethereum/go-ethereum/common"

	"quorumengineering/quorum-report/database"
)

// FilterService filters transactions and storage based on registered address list.
type FilterService struct {
	db                database.Database
	transactionFilter *TransactionFilter
	lastPersisted     uint64
	// storageFilter StorageFilter
	stopFeed event.Feed
}

// to signal all watches when service is stopped
type stopEvent struct {
}

func (fs *FilterService) subscribeStopEvent() (chan stopEvent, event.Subscription) {
	c := make(chan stopEvent)
	s := fs.stopFeed.Subscribe(c)
	return c, s
}

func NewFilterService(db database.Database, lastPersisted uint64) *FilterService {
	return &FilterService{
		db:                db,
		transactionFilter: &TransactionFilter{db},
		lastPersisted:     lastPersisted}
}

func (fs *FilterService) Start() error {
<<<<<<< HEAD
	stopChan, stopSubscription := fs.subscribeStopEvent()
	defer stopSubscription.Unsubscribe()
=======
	fmt.Println("Start filter service...")

>>>>>>> b420851f
	// Filter tick every second to index transactions/ storage
	ticker := time.NewTicker(time.Second)
	go func() {
		for {
			select {
			case <-ticker.C:
				current := fs.db.GetLastPersistedBlockNumber()
				for current > fs.lastPersisted {
					err := fs.index(fs.lastPersisted + 1)
					if err != nil {
						// TODO: should gracefully handle error
						//log.Fatalf("index block %v failed: %v.\n", lastPersisted+1, err)
					}
					fs.lastPersisted++
				}
			case <-stopChan:
				return
			}
		}
	}()
	return nil
}

func (fs *FilterService) Stop() {
	fs.stopFeed.Send(stopEvent{})
	fmt.Println("Filter service stopped.")
}

func (fs *FilterService) index(blockNumber uint64) error {
	fmt.Printf("Start to index block %v.\n", blockNumber)
	block, err := fs.db.ReadBlock(blockNumber)
	if err != nil {
		return err
	}
	// TODO: Unhandled error
	fs.transactionFilter.IndexBlock(fs.getAddresses(), block)
	return nil
	// TODO: Index storage
}

func (fs *FilterService) getAddresses() []common.Address {
	return fs.db.GetAddresses()
}<|MERGE_RESOLUTION|>--- conflicted
+++ resolved
@@ -37,13 +37,10 @@
 }
 
 func (fs *FilterService) Start() error {
-<<<<<<< HEAD
+	fmt.Println("Start filter service...")
+
 	stopChan, stopSubscription := fs.subscribeStopEvent()
 	defer stopSubscription.Unsubscribe()
-=======
-	fmt.Println("Start filter service...")
-
->>>>>>> b420851f
 	// Filter tick every second to index transactions/ storage
 	ticker := time.NewTicker(time.Second)
 	go func() {
