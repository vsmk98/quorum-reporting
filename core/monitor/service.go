--- conflicted
+++ resolved
@@ -24,15 +24,11 @@
 
 func NewMonitorService(db database.Database, quorumClient client.Client, consensus string) *MonitorService {
 	return &MonitorService{
-<<<<<<< HEAD
-		blockMonitor: NewBlockMonitor(db, quorumClient, consensus),
-=======
 		db:           db,
 		quorumClient: quorumClient,
 		syncStart:    make(chan uint64, 1), // make channel buffered so that it does not block chain head listener
-		blockMonitor: NewBlockMonitor(db, quorumClient),
+		blockMonitor: NewBlockMonitor(db, quorumClient, consensus),
 		totalWorkers: 10,
->>>>>>> 546386a9
 	}
 }
 
