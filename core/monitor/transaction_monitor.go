package monitor

import (
	"context"
	"log"

	"github.com/ethereum/go-ethereum/common"
	"github.com/ethereum/go-ethereum/common/hexutil"
	"github.com/mitchellh/mapstructure"

	"quorumengineering/quorum-report/client"
	"quorumengineering/quorum-report/database"
	"quorumengineering/quorum-report/graphql"
	"quorumengineering/quorum-report/types"
)

type TransactionMonitor struct {
	consensus    string
	db           database.Database
	quorumClient client.Client
}

func NewTransactionMonitor(db database.Database, quorumClient client.Client, consensus string) *TransactionMonitor {
	return &TransactionMonitor{consensus, db, quorumClient}
}

func (tm *TransactionMonitor) PullTransactions(block *types.Block) ([]*types.Transaction, error) {
	log.Printf("Pull all transactions for block %v.\n", block.Number)

	fetchedTransactions := make([]*types.Transaction, 0, len(block.Transactions))
	for _, txHash := range block.Transactions {
		// 1. Query transaction details by graphql.
		tx, err := tm.createTransaction(txHash)
		if err != nil {
<<<<<<< HEAD
			return nil, err
=======
			return err
		}
		//log.Println(tx.Hash.Hex())
		// 2. Write transactions to DB.
		if err = tm.db.WriteTransaction(tx); err != nil {
			return err
>>>>>>> 574de16f
		}
		fetchedTransactions = append(fetchedTransactions, tx)
	}
	return fetchedTransactions, nil
}

func (tm *TransactionMonitor) createTransaction(hash common.Hash) (*types.Transaction, error) {
	var (
		resp     map[string]interface{}
		txOrigin graphql.Transaction
	)
	err := tm.quorumClient.ExecuteGraphQLQuery(context.Background(), &resp, graphql.TransactionDetailQuery(hash))
	if err != nil {
		// TODO: if quorum node is down, reconnect?
		return nil, err
	}

	if err = mapstructure.Decode(resp["transaction"].(map[string]interface{}), &txOrigin); err != nil {
		return nil, err
	}

	// Create reporting transaction struct fields.
	blockNumber, err := hexutil.DecodeUint64(txOrigin.Block.Number)
	if err != nil {
		return nil, err
	}
	nonce, err := hexutil.DecodeUint64(txOrigin.Nonce)
	if err != nil {
		return nil, err
	}
	value, err := hexutil.DecodeUint64(txOrigin.Value)
	if err != nil {
		return nil, err
	}
	gas, err := hexutil.DecodeUint64(txOrigin.Gas)
	if err != nil {
		return nil, err
	}
	gasUsed, err := hexutil.DecodeUint64(txOrigin.GasUsed)
	if err != nil {
		return nil, err
	}
	cumulativeGasUsed, err := hexutil.DecodeUint64(txOrigin.CumulativeGasUsed)
	if err != nil {
		return nil, err
	}
	gasPrice, err := hexutil.DecodeUint64(txOrigin.GasPrice)
	if err != nil {
		return nil, err
	}

	timestamp := hexutil.MustDecodeUint64(txOrigin.Block.Timestamp)
	if tm.consensus == "raft" {
		timestamp = timestamp / 1_000_000_000
	}

	tx := &types.Transaction{
		Hash:              common.HexToHash(txOrigin.Hash),
		Status:            txOrigin.Status == "0x1",
		BlockNumber:       blockNumber,
		BlockHash:         common.HexToHash(txOrigin.Block.Hash),
		Index:             txOrigin.Index,
		Nonce:             nonce,
		From:              common.HexToAddress(txOrigin.From.Address),
		To:                common.HexToAddress(txOrigin.To.Address),
		Value:             value,
		Gas:               gas,
		GasUsed:           gasUsed,
		GasPrice:          gasPrice,
		CumulativeGasUsed: cumulativeGasUsed,
		CreatedContract:   common.HexToAddress(txOrigin.CreatedContract.Address),
		Data:              hexutil.MustDecode(txOrigin.InputData),
		PrivateData:       hexutil.MustDecode(txOrigin.PrivateInputData),
		IsPrivate:         txOrigin.IsPrivate,
		Timestamp:         timestamp,
	}
	events := []*types.Event{}
	for _, l := range txOrigin.Logs {
		topics := []common.Hash{}
		for _, t := range l.Topics {
			topics = append(topics, common.HexToHash(t))
		}
		e := &types.Event{
			Index:            l.Index,
			Address:          common.HexToAddress(l.Account.Address),
			Topics:           topics,
			Data:             hexutil.MustDecode(l.Data),
			BlockNumber:      tx.BlockNumber,
			BlockHash:        common.HexToHash(txOrigin.Block.Hash),
			TransactionHash:  tx.Hash,
			TransactionIndex: txOrigin.Index,
			Timestamp:        timestamp,
		}
		events = append(events, e)
	}
	tx.Events = events

	resp, err = client.TraceTransaction(tm.quorumClient, tx.Hash)
	if err != nil {
		return nil, err
	}
	if resp["calls"] != nil {
		respCalls := resp["calls"].([]interface{})
		tx.InternalCalls = make([]*types.InternalCall, len(respCalls))
		for i, respCall := range respCalls {
			respCallMap := respCall.(map[string]interface{})
			gas, err := hexutil.DecodeUint64(respCallMap["gas"].(string))
			if err != nil {
				return nil, err
			}
			gasUsed, err := hexutil.DecodeUint64(respCallMap["gasUsed"].(string))
			if err != nil {
				return nil, err
			}
			value = uint64(0)
			if val, ok := respCallMap["value"].(string); ok {
				value, err = hexutil.DecodeUint64(val)
				if err != nil {
					return nil, err
				}
			}
			tx.InternalCalls[i] = &types.InternalCall{
				From:    common.HexToAddress(respCallMap["from"].(string)),
				To:      common.HexToAddress(respCallMap["to"].(string)),
				Gas:     gas,
				GasUsed: gasUsed,
				Value:   value,
				Input:   hexutil.MustDecode(respCallMap["input"].(string)),
				Output:  hexutil.MustDecode(respCallMap["output"].(string)),
				Type:    respCallMap["type"].(string),
			}
		}
	}
	return tx, nil
}<|MERGE_RESOLUTION|>--- conflicted
+++ resolved
@@ -32,16 +32,7 @@
 		// 1. Query transaction details by graphql.
 		tx, err := tm.createTransaction(txHash)
 		if err != nil {
-<<<<<<< HEAD
 			return nil, err
-=======
-			return err
-		}
-		//log.Println(tx.Hash.Hex())
-		// 2. Write transactions to DB.
-		if err = tm.db.WriteTransaction(tx); err != nil {
-			return err
->>>>>>> 574de16f
 		}
 		fetchedTransactions = append(fetchedTransactions, tx)
 	}
