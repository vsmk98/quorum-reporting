package monitor

import (
<<<<<<< HEAD
	"context"
	"errors"
=======
>>>>>>> 72767385
	"log"

	"github.com/ethereum/go-ethereum/common"
	"github.com/ethereum/go-ethereum/common/hexutil"

	"quorumengineering/quorum-report/client"
	"quorumengineering/quorum-report/database"
	"quorumengineering/quorum-report/graphql"
	"quorumengineering/quorum-report/types"
)

type TransactionMonitor struct {
	db           database.Database
	quorumClient client.Client
}

func NewTransactionMonitor(db database.Database, quorumClient client.Client) *TransactionMonitor {
	return &TransactionMonitor{db, quorumClient}
}

func (tm *TransactionMonitor) PullTransactions(block *types.Block) ([]*types.Transaction, error) {
	log.Printf("Pull all transactions for block %v.\n", block.Number)

	fetchedTransactions := make([]*types.Transaction, 0, len(block.Transactions))
	for _, txHash := range block.Transactions {
		// 1. Query transaction details by graphql.
		tx, err := tm.createTransaction(block, txHash)
		if err != nil {
			return nil, err
		}
		fetchedTransactions = append(fetchedTransactions, tx)
	}
	return fetchedTransactions, nil
}

func (tm *TransactionMonitor) createTransaction(block *types.Block, hash common.Hash) (*types.Transaction, error) {
	var txResult graphql.TransactionResult
	if err := tm.quorumClient.ExecuteGraphQLQuery(&txResult, graphql.TransactionDetailQuery(hash)); err != nil {
		return nil, err
	}

<<<<<<< HEAD
	transactionData, ok := resp["transaction"].(map[string]interface{})
	if !ok {
		return nil, errors.New("transaction data not pulled properly")
	}

	if err = mapstructure.Decode(transactionData, &txOrigin); err != nil {
		return nil, err
	}
=======
	txOrigin := txResult.Transaction
>>>>>>> 72767385

	// Create reporting transaction struct fields.
	nonce, err := hexutil.DecodeUint64(txOrigin.Nonce)
	if err != nil {
		return nil, err
	}
	value, err := hexutil.DecodeUint64(txOrigin.Value)
	if err != nil {
		return nil, err
	}
	gas, err := hexutil.DecodeUint64(txOrigin.Gas)
	if err != nil {
		return nil, err
	}
	gasUsed, err := hexutil.DecodeUint64(txOrigin.GasUsed)
	if err != nil {
		return nil, err
	}
	cumulativeGasUsed, err := hexutil.DecodeUint64(txOrigin.CumulativeGasUsed)
	if err != nil {
		return nil, err
	}
	gasPrice, err := hexutil.DecodeUint64(txOrigin.GasPrice)
	if err != nil {
		return nil, err
	}

	tx := &types.Transaction{
		Hash:              hash,
		Status:            txOrigin.Status == "0x1",
		BlockNumber:       block.Number,
		BlockHash:         block.Hash,
		Index:             txOrigin.Index,
		Nonce:             nonce,
		From:              common.HexToAddress(txOrigin.From.Address),
		To:                common.HexToAddress(txOrigin.To.Address),
		Value:             value,
		Gas:               gas,
		GasUsed:           gasUsed,
		GasPrice:          gasPrice,
		CumulativeGasUsed: cumulativeGasUsed,
		CreatedContract:   common.HexToAddress(txOrigin.CreatedContract.Address),
		Data:              hexutil.MustDecode(txOrigin.InputData),
		PrivateData:       hexutil.MustDecode(txOrigin.PrivateInputData),
		IsPrivate:         txOrigin.IsPrivate,
		Timestamp:         block.Timestamp,
	}
	events := []*types.Event{}
	for _, l := range txOrigin.Logs {
		topics := []common.Hash{}
		for _, t := range l.Topics {
			topics = append(topics, common.HexToHash(t))
		}
		e := &types.Event{
			Index:            l.Index,
			Address:          common.HexToAddress(l.Account.Address),
			Topics:           topics,
			Data:             hexutil.MustDecode(l.Data),
			BlockNumber:      block.Number,
			BlockHash:        block.Hash,
			TransactionHash:  tx.Hash,
			TransactionIndex: txOrigin.Index,
			Timestamp:        block.Timestamp,
		}
		events = append(events, e)
	}
	tx.Events = events

	var traceResp map[string]interface{}
	traceResp, err = client.TraceTransaction(tm.quorumClient, tx.Hash)
	if err != nil {
		return nil, err
	}
	if traceResp["calls"] != nil {
		respCalls := traceResp["calls"].([]interface{})
		tx.InternalCalls = make([]*types.InternalCall, len(respCalls))
		for i, respCall := range respCalls {
			respCallMap := respCall.(map[string]interface{})
			gas, err := hexutil.DecodeUint64(respCallMap["gas"].(string))
			if err != nil {
				return nil, err
			}
			gasUsed, err := hexutil.DecodeUint64(respCallMap["gasUsed"].(string))
			if err != nil {
				return nil, err
			}
			value = uint64(0)
			if val, ok := respCallMap["value"].(string); ok {
				value, err = hexutil.DecodeUint64(val)
				if err != nil {
					return nil, err
				}
			}
			tx.InternalCalls[i] = &types.InternalCall{
				From:    common.HexToAddress(respCallMap["from"].(string)),
				To:      common.HexToAddress(respCallMap["to"].(string)),
				Gas:     gas,
				GasUsed: gasUsed,
				Value:   value,
				Input:   hexutil.MustDecode(respCallMap["input"].(string)),
				Output:  hexutil.MustDecode(respCallMap["output"].(string)),
				Type:    respCallMap["type"].(string),
			}
		}
	}
	return tx, nil
}<|MERGE_RESOLUTION|>--- conflicted
+++ resolved
@@ -1,11 +1,6 @@
 package monitor
 
 import (
-<<<<<<< HEAD
-	"context"
-	"errors"
-=======
->>>>>>> 72767385
 	"log"
 
 	"github.com/ethereum/go-ethereum/common"
@@ -47,18 +42,7 @@
 		return nil, err
 	}
 
-<<<<<<< HEAD
-	transactionData, ok := resp["transaction"].(map[string]interface{})
-	if !ok {
-		return nil, errors.New("transaction data not pulled properly")
-	}
-
-	if err = mapstructure.Decode(transactionData, &txOrigin); err != nil {
-		return nil, err
-	}
-=======
 	txOrigin := txResult.Transaction
->>>>>>> 72767385
 
 	// Create reporting transaction struct fields.
 	nonce, err := hexutil.DecodeUint64(txOrigin.Nonce)
