# This is sample config file for quorum reporting
<<<<<<< HEAD
title = "Quorum reporting config example"
=======
title = "Quorum reporting confg example"
addresses = ["0x1932c48b2bf8102ba33b4a6b545c32236e342f34"]
>>>>>>> 96494c44

[server]

    rpcAddr = "localhost:6666"
	rpcCorsList = ["localhost"]
	rpcvHosts = ["localhost"]

[connection]

    wsUrl = "ws://localhost:23000"
	graphQLUrl = "http://localhost:8547/graphql"
	reconnectInterval = 5
	maxReconnectTries = 5
<|MERGE_RESOLUTION|>--- conflicted
+++ resolved
@@ -1,10 +1,6 @@
 # This is sample config file for quorum reporting
-<<<<<<< HEAD
-title = "Quorum reporting config example"
-=======
 title = "Quorum reporting confg example"
 addresses = ["0x1932c48b2bf8102ba33b4a6b545c32236e342f34"]
->>>>>>> 96494c44
 
 [server]
 
@@ -17,4 +13,4 @@
     wsUrl = "ws://localhost:23000"
 	graphQLUrl = "http://localhost:8547/graphql"
 	reconnectInterval = 5
-	maxReconnectTries = 5
+	maxReconnectTries = 5